<?xml version="1.0"?>
<package format="3">
  <name>local_learning</name>
  <version>0.0.0</version>
  <description>Local planner using a LibTorch model.</description>
  <maintainer email="example@example.com">Maintainer</maintainer>
  <license>Apache-2.0</license>

  <buildtool_depend>ament_cmake</buildtool_depend>

<<<<<<< HEAD
    <depend>rclcpp</depend>
    <depend>sensor_msgs</depend>
    <depend>message_filters</depend>
    <depend>global_to_polar_cpp</depend>
    <depend>f1tenth_planning_custom_msgs</depend>
    <depend>ament_index_cpp</depend>
    <build_depend>python3</build_depend>
    <exec_depend>python3</exec_depend>
=======
  <depend>rclcpp</depend>
  <depend>sensor_msgs</depend>
  <depend>message_filters</depend>
  <depend>global_to_polar_cpp</depend>
  <depend>f1tenth_planning_custom_msgs</depend>
  <depend>ament_index_cpp</depend>
>>>>>>> a3d10354

  <export>
    <build_type>ament_cmake</build_type>
  </export>
</package><|MERGE_RESOLUTION|>--- conflicted
+++ resolved
@@ -8,7 +8,7 @@
 
   <buildtool_depend>ament_cmake</buildtool_depend>
 
-<<<<<<< HEAD
+
     <depend>rclcpp</depend>
     <depend>sensor_msgs</depend>
     <depend>message_filters</depend>
@@ -17,14 +17,14 @@
     <depend>ament_index_cpp</depend>
     <build_depend>python3</build_depend>
     <exec_depend>python3</exec_depend>
-=======
+
   <depend>rclcpp</depend>
   <depend>sensor_msgs</depend>
   <depend>message_filters</depend>
   <depend>global_to_polar_cpp</depend>
   <depend>f1tenth_planning_custom_msgs</depend>
   <depend>ament_index_cpp</depend>
->>>>>>> a3d10354
+
 
   <export>
     <build_type>ament_cmake</build_type>
